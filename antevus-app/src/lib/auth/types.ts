export type UserRole = 'admin' | 'scientist' | 'lab_manager' | 'viewer'

export interface User {
  id: string
  email: string
  name: string
  role: UserRole
  organization: string
  department?: string
  lastLogin?: string
  createdAt: string
}

export interface AuthSession {
  user: User
  token: string
  expiresAt: string
}

export interface LoginCredentials {
  email: string
  password: string
}

export interface AuthResponse {
  success: boolean
  session?: AuthSession
  error?: string
}

export const ROLE_PERMISSIONS: Record<UserRole, string[]> = {
  admin: [
    'view_all_instruments',
    'control_instruments',
    'manage_users',
    'view_audit_logs',
    'manage_integrations',
    'export_data',
    'configure_system'
  ],
  lab_manager: [
    'view_all_instruments',
    'control_instruments',
    'view_audit_logs',
    'export_data',
    'manage_integrations'
  ],
  scientist: [
    'view_instruments',
    'control_assigned_instruments',
    'export_own_data',
    'view_own_runs'
  ],
  viewer: [
    'view_instruments',
    'view_own_runs'
  ]
}

<<<<<<< HEAD
export type Permission = string
=======
export type Permission = (typeof ROLE_PERMISSIONS)[keyof typeof ROLE_PERMISSIONS][number]
>>>>>>> 28d2ec4d
<|MERGE_RESOLUTION|>--- conflicted
+++ resolved
@@ -57,8 +57,5 @@
   ]
 }
 
-<<<<<<< HEAD
+
 export type Permission = string
-=======
-export type Permission = (typeof ROLE_PERMISSIONS)[keyof typeof ROLE_PERMISSIONS][number]
->>>>>>> 28d2ec4d
